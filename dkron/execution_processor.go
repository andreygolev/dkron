--- conflicted
+++ resolved
@@ -1,21 +1,13 @@
 package dkron
 
-<<<<<<< HEAD
-// ExecutionProcessor plugins must implement this interface
-=======
 // ExecutionProcessor is an interface that wraps the Process method.
 // Plugins must implement this interface.
->>>>>>> b20e67bb
 type ExecutionProcessor interface {
 	// Main plugin method, will be called when an execution is done.
 	Process(args *ExecutionProcessorArgs) Execution
 }
 
-<<<<<<< HEAD
-// ExecutionProcessorArgs Arguments for calling an execution processor
-=======
 // ExecutionProcessorArgs holds the Execution and PluginConfig for an ExecutionProcessor.
->>>>>>> b20e67bb
 type ExecutionProcessorArgs struct {
 	// The execution to pass to the processor
 	Execution Execution
@@ -23,9 +15,5 @@
 	Config PluginConfig
 }
 
-<<<<<<< HEAD
-// PluginConfig Represents a plugin config data structure
-=======
 // PluginConfig holds a map of the plugin configuration data structure.
->>>>>>> b20e67bb
 type PluginConfig map[string]interface{}
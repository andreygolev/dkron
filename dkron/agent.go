package dkron

import (
	"crypto/tls"
	"errors"
	"expvar"
	"fmt"
	"io/ioutil"
	"math/rand"
	"net"
	"os"
	"path/filepath"
	"strconv"
	"strings"
	"sync"
	"time"

	metrics "github.com/armon/go-metrics"
	"github.com/distribworks/dkron/v3/plugin"
	proto "github.com/distribworks/dkron/v3/plugin/types"
	"github.com/hashicorp/memberlist"
	"github.com/hashicorp/raft"
	raftboltdb "github.com/hashicorp/raft-boltdb"
	"github.com/hashicorp/serf/serf"
	"github.com/sirupsen/logrus"
	"github.com/soheilhy/cmux"
	"google.golang.org/grpc"
	"google.golang.org/grpc/credentials"
)

const (
	raftTimeout = 30 * time.Second
	// raftLogCacheSize is the maximum number of logs to cache in-memory.
	// This is used to reduce disk I/O for the recently committed entries.
	raftLogCacheSize = 512
	minRaftProtocol  = 3
)

var (
	expNode = expvar.NewString("node")

	// ErrLeaderNotFound is returned when obtained leader is not found in member list
	ErrLeaderNotFound = errors.New("no member leader found in member list")

	// ErrNoSuitableServer returns an error in case no suitable server to send the request is found.
	ErrNoSuitableServer = errors.New("no suitable server found to send the request, aborting")

	runningExecutions sync.Map
)

// Agent is the main struct that represents a dkron agent
type Agent struct {
	// ProcessorPlugins maps processor plugins
	ProcessorPlugins map[string]plugin.Processor

	//ExecutorPlugins maps executor plugins
	ExecutorPlugins map[string]plugin.Executor

	// HTTPTransport is a swappable interface for the HTTP server interface
	HTTPTransport Transport

	// Store interface to set the storage engine
	Store Storage

	// GRPCServer interface for setting the GRPC server
	GRPCServer DkronGRPCServer

	// GRPCClient interface for setting the GRPC client
	GRPCClient DkronGRPCClient

	// TLSConfig allows setting a TLS config for transport
	TLSConfig *tls.Config

	// Pro features
	GlobalLock         bool
	MemberEventHandler func(serf.Event)
	ProAppliers        LogAppliers

	serf        *serf.Serf
	config      *Config
	eventCh     chan serf.Event
	sched       *Scheduler
	ready       bool
	shutdownCh  chan struct{}
	retryJoinCh chan error

	// The raft instance is used among Dkron nodes within the
	// region to protect operations that require strong consistency
	leaderCh <-chan bool
	raft     *raft.Raft
	// raftLayer provides network layering of the raft RPC along with
	// the Dkron gRPC transport layer.
	raftLayer     *RaftLayer
	raftStore     *raftboltdb.BoltStore
	raftInmem     *raft.InmemStore
	raftTransport *raft.NetworkTransport

	// reconcileCh is used to pass events from the serf handler
	// into the leader manager. Mostly used to handle when servers
	// join/leave from the region.
	reconcileCh chan serf.Member

	// peers is used to track the known Dkron servers. This is
	// used for region forwarding and clustering.
	peers      map[string][]*ServerParts
	localPeers map[raft.ServerAddress]*ServerParts
	peerLock   sync.RWMutex

	activeExecutions sync.Map

	listener net.Listener
}

// ProcessorFactory is a function type that creates a new instance
// of a processor.
type ProcessorFactory func() (plugin.Processor, error)

// Plugins struct to store loaded plugins of each type
type Plugins struct {
	Processors map[string]plugin.Processor
	Executors  map[string]plugin.Executor
}

// AgentOption type that defines agent options
type AgentOption func(agent *Agent)

// NewAgent returns a new Agent instance capable of starting
// and running a Dkron instance.
func NewAgent(config *Config, options ...AgentOption) *Agent {
	agent := &Agent{
		config:      config,
		retryJoinCh: make(chan error),
	}

	for _, option := range options {
		option(agent)
	}

	return agent
}

// Start the current agent by running all the necessary
// checks and server or client routines.
func (a *Agent) Start() error {
	InitLogger(a.config.LogLevel, a.config.NodeName)

	// Normalize configured addresses
	a.config.normalizeAddrs()

	s, err := a.setupSerf()
	if err != nil {
		return fmt.Errorf("agent: Can not setup serf, %s", err)
	}
	a.serf = s

	// start retry join
	if len(a.config.RetryJoinLAN) > 0 {
		a.retryJoinLAN()
	} else {
		a.join(a.config.StartJoin, true)
	}

	if err := initMetrics(a); err != nil {
		log.Fatal("agent: Can not setup metrics")
	}

	// Expose the node name
	expNode.Set(a.config.NodeName)

	//Use the value of "RPCPort" if AdvertiseRPCPort has not been set
	if a.config.AdvertiseRPCPort <= 0 {
		a.config.AdvertiseRPCPort = a.config.RPCPort
	}

	// Create a listener for RPC subsystem
	addr := a.bindRPCAddr()
	l, err := net.Listen("tcp", addr)
	if err != nil {
		log.Fatal(err)
	}
	a.listener = l

	if a.config.Server {
		a.StartServer()
	} else {
		opts := []grpc.ServerOption{}
		if a.TLSConfig != nil {
			tc := credentials.NewTLS(a.TLSConfig)
			opts = append(opts, grpc.Creds(tc))
		}

		grpcServer := grpc.NewServer(opts...)
		as := NewAgentServer(a)
		proto.RegisterAgentServer(grpcServer, as)
		go grpcServer.Serve(l)
	}

	if a.GRPCClient == nil {
		a.GRPCClient = NewGRPCClient(nil, a)
	}

	tags := a.serf.LocalMember().Tags
	tags["rpc_addr"] = a.advertiseRPCAddr() // Address that clients will use to RPC to servers
	tags["port"] = strconv.Itoa(a.config.AdvertiseRPCPort)
	a.serf.SetTags(tags)

	go a.eventLoop()
	a.ready = true

	return nil
}

// RetryJoinCh is a channel that transports errors
// from the retry join process.
func (a *Agent) RetryJoinCh() <-chan error {
	return a.retryJoinCh
}

// JoinLAN is used to have Dkron join the inner-DC pool
// The target address should be another node inside the DC
// listening on the Serf LAN address
func (a *Agent) JoinLAN(addrs []string) (int, error) {
	return a.serf.Join(addrs, true)
}

// Stop stops an agent, if the agent is a server and is running for election
// stop running for election, if this server was the leader
// this will force the cluster to elect a new leader and start a new scheduler.
// If this is a server and has the scheduler started stop it, ignoring if this server
// was participating in leader election or not (local storage).
// Then actually leave the cluster.
func (a *Agent) Stop() error {
	log.Info("agent: Called member stop, now stopping")

	if a.config.Server {
		a.raft.Shutdown()
		a.Store.Shutdown()
	}

	if a.config.Server && a.sched.Started {
		a.sched.Stop()
		a.sched.ClearCron()
	}

	if err := a.serf.Leave(); err != nil {
		return err
	}

	if err := a.serf.Shutdown(); err != nil {
		return err
	}

	return nil
}

func (a *Agent) setupRaft() error {
	if a.config.BootstrapExpect > 0 {
		if a.config.BootstrapExpect == 1 {
			a.config.Bootstrap = true
		}
	}

	logger := ioutil.Discard
	if log.Logger.Level == logrus.DebugLevel {
		logger = log.Logger.Writer()
	}

	transport := raft.NewNetworkTransport(a.raftLayer, 3, raftTimeout, logger)
	a.raftTransport = transport

	config := raft.DefaultConfig()

	// Raft performance
	raftMultiplier := a.config.RaftMultiplier
	if raftMultiplier < 1 || raftMultiplier > 10 {
		return fmt.Errorf("raft-multiplier cannot be %d. Must be between 1 and 10", raftMultiplier)
	}
	config.HeartbeatTimeout = config.HeartbeatTimeout * time.Duration(raftMultiplier)
	config.ElectionTimeout = config.ElectionTimeout * time.Duration(raftMultiplier)
	config.LeaderLeaseTimeout = config.LeaderLeaseTimeout * time.Duration(a.config.RaftMultiplier)

	config.LogOutput = logger
	config.LocalID = raft.ServerID(a.config.NodeName)

	// Build an all in-memory setup for dev mode, otherwise prepare a full
	// disk-based setup.
	var logStore raft.LogStore
	var stableStore raft.StableStore
	var snapshots raft.SnapshotStore
	if a.config.DevMode {
		store := raft.NewInmemStore()
		a.raftInmem = store
		stableStore = store
		logStore = store
		snapshots = raft.NewDiscardSnapshotStore()
	} else {
		var err error
		// Create the snapshot store. This allows the Raft to truncate the log to
		// mitigate the issue of having an unbounded replicated log.
		snapshots, err = raft.NewFileSnapshotStore(filepath.Join(a.config.DataDir, "raft"), 3, logger)
		if err != nil {
			return fmt.Errorf("file snapshot store: %s", err)
		}

		// Create the BoltDB backend
		s, err := raftboltdb.NewBoltStore(filepath.Join(a.config.DataDir, "raft", "raft.db"))
		if err != nil {
			return fmt.Errorf("error creating new raft store: %s", err)
		}
		a.raftStore = s
		stableStore = s

		// Wrap the store in a LogCache to improve performance
		cacheStore, err := raft.NewLogCache(raftLogCacheSize, s)
		if err != nil {
			s.Close()
			return err
		}
		logStore = cacheStore

		// Check for peers.json file for recovery
		peersFile := filepath.Join(a.config.DataDir, "raft", "peers.json")
		if _, err := os.Stat(peersFile); err == nil {
			log.Info("found peers.json file, recovering Raft configuration...")
			var configuration raft.Configuration
			configuration, err = raft.ReadConfigJSON(peersFile)
			if err != nil {
				return fmt.Errorf("recovery failed to parse peers.json: %v", err)
			}
			tmpFsm := newFSM(nil, nil)
			if err := raft.RecoverCluster(config, tmpFsm,
				logStore, stableStore, snapshots, transport, configuration); err != nil {
				return fmt.Errorf("recovery failed: %v", err)
			}
			if err := os.Remove(peersFile); err != nil {
				return fmt.Errorf("recovery failed to delete peers.json, please delete manually (see peers.info for details): %v", err)
			}
			log.Info("deleted peers.json file after successful recovery")
		}
	}

	// If we are in bootstrap or dev mode and the state is clean then we can
	// bootstrap now.
	if a.config.Bootstrap || a.config.DevMode {
		hasState, err := raft.HasExistingState(logStore, stableStore, snapshots)
		if err != nil {
			return err
		}
		if !hasState {
			configuration := raft.Configuration{
				Servers: []raft.Server{
					{
						ID:      config.LocalID,
						Address: transport.LocalAddr(),
					},
				},
			}
			if err := raft.BootstrapCluster(config, logStore, stableStore, snapshots, transport, configuration); err != nil {
				return err
			}
		}
	}

	// Instantiate the Raft systems. The second parameter is a finite state machine
	// which stores the actual kv pairs and is operated upon through Apply().
	fsm := newFSM(a.Store, a.ProAppliers)
	rft, err := raft.NewRaft(config, fsm, logStore, stableStore, snapshots, transport)
	if err != nil {
		return fmt.Errorf("new raft: %s", err)
	}
	a.leaderCh = rft.LeaderCh()
	a.raft = rft

	return nil
}

// setupSerf is used to create the agent we use
func (a *Agent) setupSerf() (*serf.Serf, error) {
	config := a.config

	// Init peer list
	a.localPeers = make(map[raft.ServerAddress]*ServerParts)
	a.peers = make(map[string][]*ServerParts)

	bindIP, bindPort, err := config.AddrParts(config.BindAddr)
	if err != nil {
		return nil, fmt.Errorf("invalid bind address: %s", err)
	}

	var advertiseIP string
	var advertisePort int
	if config.AdvertiseAddr != "" {
		advertiseIP, advertisePort, err = config.AddrParts(config.AdvertiseAddr)
		if err != nil {
			return nil, fmt.Errorf("invalid advertise address: %s", err)
		}
	}

	encryptKey, err := config.EncryptBytes()
	if err != nil {
		return nil, fmt.Errorf("invalid encryption key: %s", err)
	}

	serfConfig := serf.DefaultConfig()
	serfConfig.Init()

	serfConfig.Tags = a.config.Tags
	serfConfig.Tags["role"] = "dkron"
	serfConfig.Tags["dc"] = a.config.Datacenter
	serfConfig.Tags["region"] = a.config.Region
	serfConfig.Tags["version"] = Version
	if a.config.Server {
		serfConfig.Tags["server"] = strconv.FormatBool(a.config.Server)
	}
	if a.config.Bootstrap {
		serfConfig.Tags["bootstrap"] = "1"
	}
	if a.config.BootstrapExpect != 0 {
		serfConfig.Tags["expect"] = fmt.Sprintf("%d", a.config.BootstrapExpect)
	}

	switch config.Profile {
	case "lan":
		serfConfig.MemberlistConfig = memberlist.DefaultLANConfig()
	case "wan":
		serfConfig.MemberlistConfig = memberlist.DefaultWANConfig()
	case "local":
		serfConfig.MemberlistConfig = memberlist.DefaultLocalConfig()
	default:
		return nil, fmt.Errorf("unknown profile: %s", config.Profile)
	}

	serfConfig.MemberlistConfig.BindAddr = bindIP
	serfConfig.MemberlistConfig.BindPort = bindPort
	serfConfig.MemberlistConfig.AdvertiseAddr = advertiseIP
	serfConfig.MemberlistConfig.AdvertisePort = advertisePort
	serfConfig.MemberlistConfig.SecretKey = encryptKey
	serfConfig.NodeName = config.NodeName
	serfConfig.Tags = config.Tags
	serfConfig.CoalescePeriod = 3 * time.Second
	serfConfig.QuiescentPeriod = time.Second
	serfConfig.UserCoalescePeriod = 3 * time.Second
	serfConfig.UserQuiescentPeriod = time.Second
	serfConfig.ReconnectTimeout, err = time.ParseDuration(config.SerfReconnectTimeout)

	if err != nil {
		log.Fatal(err)
	}

	// Create a channel to listen for events from Serf
	a.eventCh = make(chan serf.Event, 2048)
	serfConfig.EventCh = a.eventCh

	// Start Serf
	log.Info("agent: Dkron agent starting")

	if log.Logger.Level == logrus.DebugLevel {
		serfConfig.LogOutput = log.Logger.Writer()
		serfConfig.MemberlistConfig.LogOutput = log.Logger.Writer()
	} else {
		serfConfig.LogOutput = ioutil.Discard
		serfConfig.MemberlistConfig.LogOutput = ioutil.Discard
	}

	// Create serf first
	serf, err := serf.Create(serfConfig)
	if err != nil {
		log.Error(err)
		return nil, err
	}
	return serf, nil
}

// Config returns the agent's config.
func (a *Agent) Config() *Config {
	return a.config
}

// SetConfig sets the agent's config.
func (a *Agent) SetConfig(c *Config) {
	a.config = c
}

// StartServer launch a new dkron server process
func (a *Agent) StartServer() {
	if a.Store == nil {
		s, err := NewStore()
		if err != nil {
			log.WithError(err).Fatal("dkron: Error initializing store")
		}
		a.Store = s
	}

	a.sched = NewScheduler()

	if a.HTTPTransport == nil {
		a.HTTPTransport = NewTransport(a)
	}
	a.HTTPTransport.ServeHTTP()

	// Create a cmux object.
	tcpm := cmux.New(a.listener)
	var grpcl, raftl net.Listener

	// If TLS config present listen to TLS
	if a.TLSConfig != nil {
		// Create a RaftLayer with TLS
		a.raftLayer = NewTLSRaftLayer(a.TLSConfig)

		// Match any connection to the recursive mux
		tlsl := tcpm.Match(cmux.Any())
		tlsl = tls.NewListener(tlsl, a.TLSConfig)

		// Declare sub cMUX for TLS
		tlsm := cmux.New(tlsl)

		// Declare the match for TLS gRPC
		grpcl = tlsm.MatchWithWriters(cmux.HTTP2MatchHeaderFieldSendSettings("content-type", "application/grpc"))

		// Declare the match for TLS raft RPC
		raftl = tlsm.Match(cmux.Any())

		go func() {
			if err := tlsm.Serve(); err != nil {
				log.Fatal(err)
			}
		}()
	} else {
		// Declare a plain RaftLayer
		a.raftLayer = NewRaftLayer()

		// Declare the match for gRPC
		grpcl = tcpm.MatchWithWriters(cmux.HTTP2MatchHeaderFieldSendSettings("content-type", "application/grpc"))

		// Declare the match for raft RPC
		raftl = tcpm.Match(cmux.Any())
	}

	if a.GRPCServer == nil {
		a.GRPCServer = NewGRPCServer(a)
	}

	if err := a.GRPCServer.Serve(grpcl); err != nil {
		log.WithError(err).Fatal("agent: RPC server failed to start")
	}

	if err := a.raftLayer.Open(raftl); err != nil {
		log.Fatal(err)
	}

	if err := a.setupRaft(); err != nil {
		log.WithError(err).Fatal("agent: Raft layer failed to start")
	}

	// Start serving everything
	go func() {
		if err := tcpm.Serve(); err != nil {
			log.Fatal(err)
		}
	}()
	go a.monitorLeadership()
}

// Utility method to get leader nodename
func (a *Agent) leaderMember() (*serf.Member, error) {
	l := a.raft.Leader()
	for _, member := range a.serf.Members() {
		if member.Tags["rpc_addr"] == string(l) {
			return &member, nil
		}
	}
	return nil, ErrLeaderNotFound
}

// IsLeader checks if this server is the cluster leader
func (a *Agent) IsLeader() bool {
	return a.raft.State() == raft.Leader
}

// Members is used to return the members of the serf cluster
func (a *Agent) Members() []serf.Member {
	return a.serf.Members()
}

// LocalMember is used to return the local node
func (a *Agent) LocalMember() serf.Member {
	return a.serf.LocalMember()
}

// Leader is used to return the Raft leader
func (a *Agent) Leader() raft.ServerAddress {
	return a.raft.Leader()
}

// Servers returns a list of known server
func (a *Agent) Servers() (members []*ServerParts) {
	for _, member := range a.serf.Members() {
		ok, parts := isServer(member)
		if !ok || member.Status != serf.StatusAlive {
			continue
		}
		members = append(members, parts)
	}
	return members
}

// LocalServers returns a list of the local known server
func (a *Agent) LocalServers() (members []*ServerParts) {
	for _, member := range a.serf.Members() {
		ok, parts := isServer(member)
		if !ok || member.Status != serf.StatusAlive {
			continue
		}
		if a.config.Region == parts.Region {
			members = append(members, parts)
		}
	}
	return members
}

// Listens to events from Serf and handle the event.
func (a *Agent) eventLoop() {
	serfShutdownCh := a.serf.ShutdownCh()
	log.Info("agent: Listen for events")
	for {
		select {
		case e := <-a.eventCh:
			log.WithField("event", e.String()).Info("agent: Received event")
			metrics.IncrCounter([]string{"agent", "event_received", e.String()}, 1)

			// Log all member events
			if me, ok := e.(serf.MemberEvent); ok {
				for _, member := range me.Members {
					log.WithFields(logrus.Fields{
						"node":   a.config.NodeName,
						"member": member.Name,
						"event":  e.EventType(),
					}).Debug("agent: Member event")
				}

				if a.MemberEventHandler != nil {
					a.MemberEventHandler(e)
				}

				// serfEventHandler is used to handle events from the serf cluster
				switch e.EventType() {
				case serf.EventMemberJoin:
					a.nodeJoin(me)
					a.localMemberEvent(me)
				case serf.EventMemberLeave, serf.EventMemberFailed:
					a.nodeFailed(me)
					a.localMemberEvent(me)
				case serf.EventMemberReap:
					a.localMemberEvent(me)
				case serf.EventMemberUpdate, serf.EventUser, serf.EventQuery: // Ignore
				default:
					log.WithField("event", e.String()).Warn("agent: Unhandled serf event")
				}
			}

		case <-serfShutdownCh:
			log.Warn("agent: Serf shutdown detected, quitting")
			return
		}
	}
}

// Join asks the Serf instance to join. See the Serf.Join function.
func (a *Agent) join(addrs []string, replay bool) (n int, err error) {
	log.Infof("agent: joining: %v replay: %v", addrs, replay)
	n, err = a.serf.Join(addrs, !replay)
	if n > 0 {
		log.Infof("agent: joined: %d nodes", n)
	}
	if err != nil {
		log.Warnf("agent: error joining: %v", err)
	}
	return
}

func (a *Agent) processFilteredNodes(job *Job) (map[string]string, map[string]string, error) {
	// The final set of nodes will be the intersection of all groups
	tags := make(map[string]string)

	// Actually copy the map
	for key, val := range job.Tags {
		tags[key] = val
	}

	// Always filter by region tag as we currently only target nodes
	// on the same region.
	tags["region"] = a.config.Region

	// Make a set of all members
	execNodes := make(map[string]serf.Member)
	for _, member := range a.serf.Members() {
		if member.Status == serf.StatusAlive {
			execNodes[member.Name] = member
		}
	}

	execNodes, tags, cardinality, err := filterNodes(execNodes, tags)
	if err != nil {
		return nil, nil, err
	}

	// Create an array of node names to aid in computing resulting set based on cardinality
	var nameIndex []string
	for name := range execNodes {
		nameIndex = append(nameIndex, name)
	}

	nodes := make(map[string]string)
	rand.Seed(time.Now().UnixNano())
	for ; cardinality > 0; cardinality-- {
		// Pick a node, any node
		randomIndex := rand.Intn(cardinality)
		m := execNodes[nameIndex[randomIndex]]

		// Store name and address
		if addr, ok := m.Tags["rpc_addr"]; ok {
			nodes[m.Name] = addr
		} else {
			nodes[m.Name] = m.Addr.String()
		}

		// Swap picked node with the first one and shorten array, so node can't get picked again
		nameIndex[randomIndex], nameIndex[0] = nameIndex[0], nameIndex[randomIndex]
		nameIndex = nameIndex[1:]
	}

	return nodes, tags, nil
}

// filterNodes determines which of the execNodes have the given tags
// Out param! The incoming execNodes map is modified.
// Returns:
// * the (modified) map of execNodes
// * a map of tag values without cardinality
// * cardinality, i.e. the max number of nodes that should be targeted, regardless of the
//   number of nodes in the resulting map.
// * an error if a cardinality was malformed
func filterNodes(execNodes map[string]serf.Member, tags map[string]string) (map[string]serf.Member, map[string]string, int, error) {
	cardinality := int(^uint(0) >> 1) // MaxInt

	cleanTags := make(map[string]string)

	// Filter nodes that lack tags
	// Determine lowest cardinality along the way
	for jtk, jtv := range tags {
		tc := strings.Split(jtv, ":")
		tv := tc[0]

		// Set original tag to clean tag
		cleanTags[jtk] = tv

		// Remove nodes that do not have the selected tags
		for name, member := range execNodes {
			if mtv, tagPresent := member.Tags[jtk]; !tagPresent || mtv != tv {
				delete(execNodes, name)
			}
		}

		if len(tc) == 2 {
			tagCardinality, err := strconv.Atoi(tc[1])
			if err != nil {
				return nil, nil, 0, err
			}
			if tagCardinality < cardinality {
				cardinality = tagCardinality
			}
		}
	}

	// limit the cardinality to the number of possible nodes
	if len(execNodes) < cardinality {
		cardinality = len(execNodes)
	}

	return execNodes, cleanTags, cardinality, nil
}

// This function is called when a client request the RPCAddress
// of the current member.
// in marathon, it would return the host's IP and advertise RPC port
func (a *Agent) advertiseRPCAddr() string {
	bindIP := a.serf.LocalMember().Addr
	return net.JoinHostPort(bindIP.String(), strconv.Itoa(a.config.AdvertiseRPCPort))
}

<<<<<<< HEAD
// RefreshJobStatus asks the nodes their progress on an execution
func (a *Agent) RefreshJobStatus(jobName string) {
	var group string

	execs, _ := a.Store.GetLastExecutionGroup(jobName, nil)
	nodes := []string{}

	unfinishedExecutions := []*Execution{}
	for _, ex := range execs {
		if ex.FinishedAt.IsZero() {
			unfinishedExecutions = append(unfinishedExecutions, ex)
		}
	}

	for _, ex := range unfinishedExecutions {
		// Ignore executions that we know are finished
		log.WithFields(logrus.Fields{
			"member":        ex.NodeName,
			"execution_key": ex.Key(),
		}).Info("agent: Asking member for pending execution")

		nodes = append(nodes, ex.NodeName)
		group = strconv.FormatInt(ex.Group, 10)
		log.WithField("group", group).Debug("agent: Pending execution group")
	}

	// If there are pending executions to finish, ask if they are really pending.
	if len(nodes) > 0 && group != "" {
		statuses := a.executionDoneQuery(nodes, group)

		log.WithFields(logrus.Fields{
			"statuses": statuses,
		}).Debug("agent: Received pending executions response")

		for _, ex := range unfinishedExecutions {
			if s, ok := statuses[ex.NodeName]; ok {
				done, _ := strconv.ParseBool(s)
				if done {
					ex.FinishedAt = time.Now()
				}
			} else {
				ex.FinishedAt = time.Now()
			}
			ej, err := json.Marshal(ex)
			if err != nil {
				log.WithError(err).Error("agent: Error marshaling execution")
			}
			a.setExecution(ej)
		}
	}
=======
// Get bind address for RPC
func (a *Agent) bindRPCAddr() string {
	bindIP, _, _ := a.config.AddrParts(a.config.BindAddr)
	return net.JoinHostPort(bindIP, strconv.Itoa(a.config.RPCPort))
>>>>>>> 9a4d9fe6
}

// applySetJob is a helper method to be called when
// a job property need to be modified from the leader.
func (a *Agent) applySetJob(job *proto.Job) error {
	cmd, err := Encode(SetJobType, job)
	if err != nil {
		return err
	}
	af := a.raft.Apply(cmd, raftTimeout)
	if err := af.Error(); err != nil {
		return err
	}
	res := af.Response()
	switch res {
	case ErrParentJobNotFound:
		return ErrParentJobNotFound
	case ErrSameParent:
		return ErrParentJobNotFound
	}

	return nil
}

// RaftApply applies a command to the Raft log
func (a *Agent) RaftApply(cmd []byte) raft.ApplyFuture {
	return a.raft.Apply(cmd, raftTimeout)
}

// GetRunningJobs returns amount of active jobs of the local agent
func (a *Agent) GetRunningJobs() int {
	job := 0
	runningExecutions.Range(func(k, v interface{}) bool {
		job = job + 1
		return true
	})
	return job
}

// GetActiveExecutions returns running executions globally
func (a *Agent) GetActiveExecutions() ([]*proto.Execution, error) {
	var executions []*proto.Execution

	for _, s := range a.LocalServers() {
		exs, err := a.GRPCClient.GetActiveExecutions(s.RPCAddr.String())
		if err != nil {
			return nil, err
		}

		executions = append(executions, exs...)
	}

	return executions, nil
}

func (a *Agent) recursiveSetJob(jobs []*Job) []string {
	result := make([]string, 0)
	for _, job := range jobs {
		err := a.GRPCClient.SetJob(job)
		if err != nil {
			result = append(result, "fail create "+job.Name)
			continue
		} else {
			result = append(result, "success create "+job.Name)
			if len(job.ChildJobs) > 0 {
				recursiveResult := a.recursiveSetJob(job.ChildJobs)
				result = append(result, recursiveResult...)
			}
		}
	}
	return result
}

// Check if the server is alive and select it
func (a *Agent) checkAndSelectServer() (string, error) {
	var peers []string
	for _, p := range a.LocalServers() {
		peers = append(peers, p.RPCAddr.String())
	}

	for _, peer := range peers {
		log.WithField("peer", peer).Debug("Checking peer")
		conn, err := net.DialTimeout("tcp", peer, 1*time.Second)
		if err == nil {
			conn.Close()
			log.WithField("peer", peer).Debug("Found good peer")
			return peer, nil
		}
	}
	return "", ErrNoSuitableServer
}<|MERGE_RESOLUTION|>--- conflicted
+++ resolved
@@ -788,63 +788,10 @@
 	return net.JoinHostPort(bindIP.String(), strconv.Itoa(a.config.AdvertiseRPCPort))
 }
 
-<<<<<<< HEAD
-// RefreshJobStatus asks the nodes their progress on an execution
-func (a *Agent) RefreshJobStatus(jobName string) {
-	var group string
-
-	execs, _ := a.Store.GetLastExecutionGroup(jobName, nil)
-	nodes := []string{}
-
-	unfinishedExecutions := []*Execution{}
-	for _, ex := range execs {
-		if ex.FinishedAt.IsZero() {
-			unfinishedExecutions = append(unfinishedExecutions, ex)
-		}
-	}
-
-	for _, ex := range unfinishedExecutions {
-		// Ignore executions that we know are finished
-		log.WithFields(logrus.Fields{
-			"member":        ex.NodeName,
-			"execution_key": ex.Key(),
-		}).Info("agent: Asking member for pending execution")
-
-		nodes = append(nodes, ex.NodeName)
-		group = strconv.FormatInt(ex.Group, 10)
-		log.WithField("group", group).Debug("agent: Pending execution group")
-	}
-
-	// If there are pending executions to finish, ask if they are really pending.
-	if len(nodes) > 0 && group != "" {
-		statuses := a.executionDoneQuery(nodes, group)
-
-		log.WithFields(logrus.Fields{
-			"statuses": statuses,
-		}).Debug("agent: Received pending executions response")
-
-		for _, ex := range unfinishedExecutions {
-			if s, ok := statuses[ex.NodeName]; ok {
-				done, _ := strconv.ParseBool(s)
-				if done {
-					ex.FinishedAt = time.Now()
-				}
-			} else {
-				ex.FinishedAt = time.Now()
-			}
-			ej, err := json.Marshal(ex)
-			if err != nil {
-				log.WithError(err).Error("agent: Error marshaling execution")
-			}
-			a.setExecution(ej)
-		}
-	}
-=======
 // Get bind address for RPC
 func (a *Agent) bindRPCAddr() string {
 	bindIP, _, _ := a.config.AddrParts(a.config.BindAddr)
 	return net.JoinHostPort(bindIP, strconv.Itoa(a.config.RPCPort))
->>>>>>> 9a4d9fe6
 }
 
 // applySetJob is a helper method to be called when
